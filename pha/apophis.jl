<<<<<<< HEAD
# This file is part of the NEOs.jl package; MIT licensed

### This script can be run either as a standalone script or via ArgParse. In any case,
### this folder's Project.toml environment has to be already active and instantiated
### before running this script. Uncomment the following three lines to activate and
### instantiate this folder's environment:

# import Pkg
# Pkg.activate(".")
# Pkg.instantiate()

### If ran as a standalone and the environment defined in this folder's Project.toml is
### already active and instantiated, then this script can be run from this folder with the
### default settings simply as:
### $ julia -t <number-of-threads> --project=. apophis.jl
### Finally, this script can be run via the ArgParse mechanism. Help can be displayed doing:
### $ julia --project=. apophis.jl --help

using ArgParse
using NEOs
using Dates
using TaylorIntegration
using JLD2
using PlanetaryEphemeris
using DataFrames
using DelimitedFiles
using LinearAlgebra: diag
using Statistics
using StatsBase

# Load JPL ephemeris
loadjpleph()

function parse_commandline()
    s = ArgParseSettings()

    # Program name (for usage & help screen)
    s.prog = "apophis.jl"
    # Desciption (for help screen)
    s.description = "Propagates Apophis orbit via jet transport"

    @add_arg_table! s begin
        "--jd0"
            help = "Initial date"
            arg_type = DateTime
            default = DateTime(2020, 12, 17)
        "--varorder"
            help = "Order of the jet transport perturbation"
            arg_type = Int
            default = 5
        "--maxsteps"
            help = "Maximum number of steps during integration"
            arg_type = Int
            default = 10_000
        "--nyears_bwd"
            help = "Years in backward integration"
            arg_type = Float64
            default = -17.0
        "--nyears_fwd"
            help = "Years in forward integration"
            arg_type = Float64
            default = 9.0
        "--order"
            help = "Order of Taylor polynomials expansions during integration"
            arg_type = Int
            default = 25
        "--abstol"
            help = "Absolute tolerance"
            arg_type = Float64
            default = 1.0E-20
        "--parse_eqs"
            help = "Whether to use the taylorized method of jetcoeffs or not"
            arg_type = Bool
            default = true
    end

    s.epilog = """
        Examples (run from the `pha` folder):\n
        \n
        # Multi-threaded\n
        julia -t 4 --project=. apophis.jl --maxsteps 100 --nyears_bwd -0.02 --nyears_fwd 0.02 --parse_eqs true\n
        \n
        # Single-threaded\n
        julia --project=. apophis.jl --maxsteps 100 --nyears_bwd -0.02 --nyears_fwd 0.02 --parse_eqs true\n
        \n
    """

    return parse_args(s)
end

function print_header(header::String, level::Int = 1)
    L = length(header)
    if level == 1
        c = "="
    else
        c = "-"
    end
    println(repeat(c, L))
    println(header)
    println(repeat(c, L))
end

function main(dynamics::D, maxsteps::Int, jd0_datetime::DateTime, nyears_bwd::T, nyears_fwd::T, order::Int, varorder::Int,
              abstol::T, parse_eqs::Bool) where {T <: Real, D}

    # Initial conditions from Apophis JPL solution #197
    q00 = kmsec2auday(apophisposvel197(datetime2et(jd0_datetime)))

    # Perturbation to nominal initial condition (Taylor1 jet transport)
    # vcat(fill(1e-8, 6), 1e-14, 1e-15) are the scaling factors for jet transport perturbation,
    # these are needed to ensure expansion coefficients remain small.
    # The magnitudes correspond to the typical order of magnitude of errors in
    # position/velocity (1e-8), Yarkovsky (1e-14) and radiation pressure (1e-15)
    scalings = vcat(fill(1e-8, 6), 1e-14, 1e-15)
    if varorder == 0
        dq = zeros(8)
    else
        dq = NEOs.scaled_variables("δx", scalings, order = varorder)
    end

    q0 = vcat(q00, 0.0, 0.0) .+ dq

    # Initial date (in Julian days)
    jd0 = datetime2julian(jd0_datetime)

    print_header("Integrator warmup", 2)
    _ = NEOs.propagate(dynamics, 1, jd0, nyears_fwd, q0, Val(true);
                       order = order, abstol = abstol, parse_eqs = parse_eqs)
    println()

    print_header("Main integration", 2)
    tmax = nyears_bwd*yr
    println("• Initial time of integration: ", string(jd0_datetime))
    println("• Final time of integration: ", julian2datetime(jd0 + tmax))

    sol_bwd = NEOs.propagate(dynamics, maxsteps, jd0, nyears_bwd, q0, Val(true);
                             order, abstol, parse_eqs)
    jldsave("Apophis_bwd.jld2"; sol_bwd)
    # sol_bwd = JLD2.load("Apophis_bwd.jld2", "asteph")

    tmax = nyears_fwd*yr
    println("• Initial time of integration: ", string(jd0_datetime))
    println("• Final time of integration: ", julian2datetime(jd0 + tmax))

    sol_fwd = NEOs.propagate(dynamics, maxsteps, jd0, nyears_fwd, q0, Val(true);
                             order, abstol, parse_eqs)
    jldsave("Apophis_fwd.jld2"; sol_fwd)
    # sol_fwd = JLD2.load("Apophis_fwd.jld2", "asteph")
    println()

    # load Solar System ephemeris
    sseph::TaylorInterpolant{Float64,Float64,2} = loadpeeph(NEOs.sseph, sol_bwd.t0+sol_bwd.t[end], sol_fwd.t0+sol_fwd.t[end])
    eph_su::TaylorInterpolant{Float64,Float64,2} = selecteph(sseph, su)
    eph_ea::TaylorInterpolant{Float64,Float64,2} = selecteph(sseph, ea)

    # NEO
    # Change t, x, v units, resp., from days, au, au/day to sec, km, km/sec
    xva_bwd(et) = auday2kmsec(sol_bwd(et/daysec)[1:6])
    xva_fwd(et) = auday2kmsec(sol_fwd(et/daysec)[1:6])
    xva(et) = bwdfwdeph(et, sol_bwd, sol_fwd)
    # Earth
    # Change x, v units, resp., from au, au/day to km, km/sec
    xve(et) = auday2kmsec(eph_ea(et/daysec))
    # Sun
    # Change x, v units, resp., from au, au/day to km, km/sec
    xvs(et) = auday2kmsec(eph_su(et/daysec))


    radec_2004_2020 = read_radec_mpc(joinpath(pkgdir(NEOs), "data", "99942_2004_2020.dat"))
    radec_2020_2021 = read_radec_mpc(joinpath(pkgdir(NEOs), "data", "99942_2020_2021.dat"))
    radec = vcat(radec_2004_2020,radec_2020_2021)

    deldop_2005_2013 = read_radar_jpl(joinpath(pkgdir(NEOs), "data", "99942_RADAR_2005_2013.dat"))
    deldop_2021 = read_radar_jpl(joinpath(pkgdir(NEOs), "data", "99942_RADAR_2021.dat"))
    deldop = vcat(deldop_2005_2013,deldop_2021)

    # Compute optical residuals
    res_radec_all, w_radec_all = NEOs.residuals(radec; xvs, xve, xva)
    jldsave("Apophis_res_w_radec.jld2"; res_radec_all, w_radec_all)
    # JLD2.@load "Apophis_res_w_radec.jld2"

    # Compute radar residuals
    res_del, w_del, res_dop, w_dop = NEOs.residuals(deldop; xvs, xve, xva, niter=10, tord=10)
    jldsave("Apophis_res_w_radec.jld2"; res_del, w_del, res_dop, w_dop)
    # JLD2.@load "Apophis_res_w_deldop.jld2"

    ### Process optical astrometry (filter, weight, debias)

    # filter out biased observations from observatory 217 on 28-Jan-2021
    df_radec = DataFrame(radec)
    # add residuals and weights to optical astrometry DataFrame
    df_radec[!, :res_α] .= res_radec_all[1:round(Int,length(res_radec_all)/2)]
    df_radec[!, :res_δ] .= res_radec_all[1+round(Int,length(res_radec_all)/2):end]
    df_radec[!, :w_α] .= w_radec_all[1:round(Int,length(res_radec_all)/2)]
    df_radec[!, :w_δ] .= w_radec_all[1+round(Int,length(res_radec_all)/2):end]
    filter!(
        x->(Date(x.date) != Date(2021, 1, 28)),
        df_radec
    )

    # read astrometric errors from Tholen et al. (2013)
    tho13_errors = readdlm(joinpath(pkgdir(NEOs), "data", "tholenetal2013_opterror.dat"), ',')
    # compute weights
    w_α_tho13 = 1 ./ (tho13_errors[:,1].^2 .+ tho13_errors[:,3].^2 .+ tho13_errors[:,5].^2)
    w_δ_tho13 = 1 ./ (tho13_errors[:,2].^2 .+ tho13_errors[:,4].^2 .+ tho13_errors[:,6].^2)
    # Tholen et al. (2013) obs table
    radec_tho13 = DataFrame(read_radec_mpc(joinpath(pkgdir(NEOs), "test", "data", "99942_Tholen_etal_2013.dat")))
    # vector of RA values from Tholen et al. (2013) observations (used for filtering)
    tho13_α = radec_tho13[!,:α]
    # set weights in Tholen et al. (2013) astrometry corresponding to associated uncertainties
    df_radec[in.(df_radec.α, Ref(tho13_α)),:w_α] = w_α_tho13
    df_radec[in.(df_radec.α, Ref(tho13_α)),:w_δ] = w_δ_tho13

    # Relaxation factor (account for correlations in optical astrometry data)
    # for each observation batch, count the number of observations made in
    # the same night by the same observatory
    # Ref: Veres et al. (2017)
    date_site_v = select(df_radec, :date => ByRow(Date), :observatory)
    Nv = [count(x->x.date_Date==i.date_Date && x.observatory==i.observatory, eachrow(date_site_v)) for i in eachrow(date_site_v)]
    relax_factor = map(x->x>4.0 ? x/4.0 : 1.0, Nv)
    # inflate uncertainties (i.e., relax weights) by relaxation factor
    df_radec[!, :w_α] .= (df_radec.w_α)./relax_factor
    df_radec[!, :w_δ] .= (df_radec.w_δ)./relax_factor

    # update optical residuals and weights
    res_radec = vcat(df_radec.res_α, df_radec.res_δ)
    w_radec = vcat(df_radec.w_α, df_radec.w_δ)

    ### Perform orbital fit to optical and radar astrometry data

    res = vcat(res_radec, res_del, res_dop)
    w = vcat(w_radec, w_del, w_dop)

    fit_OR8 = newtonls(res, w, zeros(get_numvars()), 10)
    x_OR8 = sol_fwd(sol_fwd.t0)(fit_OR8.x)
    σ_OR8 = sqrt.(diag(fit_OR8.Γ)).*scalings

    nradec = length(res_radec)
    res_ra = view(res_radec, 1:nradec÷2)
    res_dec = view(res_radec, 1+nradec÷2:nradec)
    w_ra = view(w_radec, 1:nradec÷2)
    w_dec = view(w_radec, 1+nradec÷2:nradec)

    ### Print results

    print_header("Orbital fit (8-DOF) and post-fit statistics", 2)

    # orbital fit
    println("Success flag                                                      : ", fit_OR8.success, "\n")
    println("Nominal solution             [au,au,au,au/d,au/d,au/d,au/d²,au/d²]: ", x_OR8, "\n")
    println("1-sigma formal uncertainties [au,au,au,au/d,au/d,au/d,au/d²,au/d²]: ", σ_OR8, "\n")

    # post-fit statistics
    println("Normalized RMS (optical-only)               [adimensional] : ", nrms(res_radec(fit_OR8.x),w_radec))
    println("Normalized RMS (radar-only)                 [adimensional] : ", nrms(vcat(res_del,res_dop)(fit_OR8.x),vcat(w_del,w_dop)))
    println("Normalized RMS (combined optical and radar) [adimensional] : ", nrms(res(fit_OR8.x),w), "\n")
    println("Mean weighted right-ascension residual      [arcseconds]   : ", mean(res_ra(fit_OR8.x), weights(w_ra)))
    println("Mean weighted declination residual          [arcseconds]   : ", mean(res_dec(fit_OR8.x), weights(w_dec)))
    println("Mean weighted time-delay residual           [micro-seconds]: ", mean(res_del(fit_OR8.x), weights(w_del)))
    println("Mean weighted Doppler-shift residual        [Hz]           : ", mean(res_dop(fit_OR8.x), weights(w_dop)), "\n")
    println("Chi-squared statistic (χ²):                 [adimensional] : ", chi2(res(fit_OR8.x),w))

    return sol_bwd, sol_fwd, res_radec, res_del, res_dop, w_radec, w_del, w_dop
end

function main()

    # Parse arguments from commandline
    parsed_args = parse_commandline()

    print_header("Asteroid Apophis")
    println()
    print_header("General parameters", 2)

    # Number of threads
    N_threads = Threads.nthreads()
    println("• Number of threads: ", N_threads)

    # Dynamical function
    dynamics = RNp1BP_pN_A_J23E_J2S_ng_eph_threads!

    println("• Dynamical function: ", dynamics)

    # Maximum number of steps
    maxsteps = parsed_args["maxsteps"]
    println("• Maximum number of steps: ", maxsteps)

    # Initial date
    jd0_datetime = parsed_args["jd0"]

    # Number of years in backward integration
    nyears_bwd = parsed_args["nyears_bwd"]

    # Number of years in forward integration
    nyears_fwd = parsed_args["nyears_fwd"]

    # Order of Taylor polynomials
    order = parsed_args["order"]
    println("• Order of Taylor polynomials: ", order)

    # Order of jet transport perturbation
    varorder = parsed_args["varorder"]
    println("• Order of jet transport perturbation: ", varorder)

    # Absolute tolerance
    abstol = parsed_args["abstol"]
    println("• Absolute tolerance: ", abstol)

    # Whether to use @taylorize or not
    parse_eqs = parsed_args["parse_eqs"]
    println("• Use @taylorize: ", parse_eqs, "\n")

    main(dynamics, maxsteps, jd0_datetime,  nyears_bwd, nyears_fwd, order, varorder, abstol, parse_eqs)
end

main()

#=
-0.18034827489412805
0.9406910783153754
0.3457360118643932
-0.016265940057745887
4.3915296805381036e-5
-0.0003952032399008921
-2.883842658925719e-14
-1.6977850502837174e-11


6.991681792970175e-9
3.3210758500485412e-9
8.763895947794195e-9
5.485729074188412e-11
9.846074910774499e-11
1.3782767177665416e-10
2.525644870489942e-16
3.2193289354129716e-12

Normalized RMS (optical-only)               [adimensional] : 0.4365429773707507
Normalized RMS (radar-only)                 [adimensional] : 0.5421268387032326
Normalized RMS (combined optical and radar) [adimensional] : 0.43685679642513925

Mean weighted right-ascension residual      [arcseconds]   : -0.002787272519210798
Mean weighted declination residual          [arcseconds]   : -0.003376099885054764
Mean weighted time-delay residual           [micro-seconds]: -0.0007329351962194035
Mean weighted Doppler-shift residual        [Hz]           : -0.03025601266756564

Chi-squared statistic (χ²):                 [adimensional] : 3597.4067719864497

=#
=======
# This file is part of the NEOs.jl package; MIT licensed

### This script can be run either as a standalone script or via ArgParse. In any case,
### this folder's Project.toml environment has to be already active and instantiated
### before running this script. Uncomment the following three lines to activate and
### instantiate this folder's environment:

# import Pkg
# Pkg.activate(".")
# Pkg.instantiate()

### If ran as a standalone and the environment defined in this folder's Project.toml is
### already active and instantiated, then this script can be run from this folder with the
### default settings simply as:
### $ julia -t <number-of-threads> --project=. apophis.jl
### Finally, this script can be run via the ArgParse mechanism. Help can be displayed doing:
### $ julia --project=. apophis.jl --help

using ArgParse
using NEOs
using Dates
using TaylorIntegration
using JLD2
using PlanetaryEphemeris
using DataFrames
using DelimitedFiles
using LinearAlgebra: diag
using Statistics
using StatsBase

# Load JPL ephemeris
loadjpleph()

function parse_commandline()
    s = ArgParseSettings()

    # Program name (for usage & help screen)
    s.prog = "apophis.jl"
    # Desciption (for help screen)
    s.description = "Propagates Apophis orbit via jet transport"

    @add_arg_table! s begin
        "--jd0"
            help = "Initial date"
            arg_type = DateTime
            default = DateTime(2020, 12, 17)
        "--varorder"
            help = "Order of the jet transport perturbation"
            arg_type = Int
            default = 5
        "--maxsteps"
            help = "Maximum number of steps during integration"
            arg_type = Int
            default = 10_000
        "--nyears_bwd"
            help = "Years in backward integration"
            arg_type = Float64
            default = -17.0
        "--nyears_fwd"
            help = "Years in forward integration"
            arg_type = Float64
            default = 9.0
        "--order"
            help = "Order of Taylor polynomials expansions during integration"
            arg_type = Int
            default = 25
        "--abstol"
            help = "Absolute tolerance"
            arg_type = Float64
            default = 1.0E-20
        "--parse_eqs"
            help = "Whether to use the taylorized method of jetcoeffs or not"
            arg_type = Bool
            default = true
    end

    s.epilog = """
        Examples (run from the `pha` folder):\n
        \n
        # Multi-threaded\n
        julia -t 4 --project=. apophis.jl --maxsteps 100 --nyears_bwd -0.02 --nyears_fwd 0.02 --parse_eqs true\n
        \n
        # Single-threaded\n
        julia --project=. apophis.jl --maxsteps 100 --nyears_bwd -0.02 --nyears_fwd 0.02 --parse_eqs true\n
        \n
    """

    return parse_args(s)
end

function print_header(header::String, level::Int = 1)
    L = length(header)
    if level == 1
        c = "="
    else
        c = "-"
    end
    println(repeat(c, L))
    println(header)
    println(repeat(c, L))
end

function main(dynamics::D, maxsteps::Int, jd0_datetime::DateTime, nyears_bwd::T, nyears_fwd::T, order::Int, varorder::Int,
              abstol::T, parse_eqs::Bool) where {T <: Real, D}

    # Initial conditions from Apophis JPL solution #197
    q00 = kmsec2auday(apophisposvel197(datetime2et(jd0_datetime)))

    # Perturbation to nominal initial condition (Taylor1 jet transport)
    # vcat(fill(1e-8, 6), 1e-14, 1e-15) are the scaling factors for jet transport perturbation,
    # these are needed to ensure expansion coefficients remain small.
    # The magnitudes correspond to the typical order of magnitude of errors in
    # position/velocity (1e-8), Yarkovsky (1e-14) and radiation pressure (1e-15)
    scalings = vcat(fill(1e-8, 6), 1e-14, 1e-15)
    if varorder == 0
        dq = zeros(8)
    else
        dq = NEOs.scaled_variables("δx", scalings, order = varorder)
    end

    q0 = vcat(q00, 0.0, 0.0) .+ dq

    # Initial date (in Julian days)
    jd0 = datetime2julian(jd0_datetime)

    print_header("Integrator warmup", 2)
    _ = NEOs.propagate(dynamics, 1, jd0, nyears_fwd, q0, Val(true);
                       order, abstol, parse_eqs)
    _ = NEOs.propagate_root(dynamics, 1, jd0, nyears_fwd, q0, Val(true);
                       order, abstol, parse_eqs)
    println()

    print_header("Main integration", 2)
    tmax = nyears_bwd*yr
    println("• Initial time of integration: ", string(jd0_datetime))
    println("• Final time of integration: ", julian2datetime(jd0 + tmax))

    sol_bwd = NEOs.propagate(dynamics, maxsteps, jd0, nyears_bwd, q0, Val(true);
                             order, abstol, parse_eqs)
    jldsave("Apophis_bwd.jld2"; sol_bwd)
    # sol_bwd = JLD2.load("Apophis_bwd.jld2", "sol_bwd")

    tmax = nyears_fwd*yr
    println("• Initial time of integration: ", string(jd0_datetime))
    println("• Final time of integration: ", julian2datetime(jd0 + tmax))

    sol_fwd, tvS, xvS, gvS = NEOs.propagate_root(dynamics, maxsteps, jd0, nyears_fwd, q0, Val(true);
                             order, abstol, parse_eqs)
    jldsave("Apophis_fwd.jld2"; sol_fwd, tvS, xvS, gvS)
    # sol_fwd = JLD2.load("Apophis_fwd.jld2", "sol_bwd")
    println()

    # load Solar System ephemeris
    sseph::TaylorInterpolant{Float64,Float64,2} = loadpeeph(NEOs.sseph, sol_bwd.t0+sol_bwd.t[end], sol_fwd.t0+sol_fwd.t[end])
    eph_su::TaylorInterpolant{Float64,Float64,2} = selecteph(sseph, su)
    eph_ea::TaylorInterpolant{Float64,Float64,2} = selecteph(sseph, ea)

    # NEO
    # Change t, x, v units, resp., from days, au, au/day to sec, km, km/sec
    xva_bwd(et) = auday2kmsec(sol_bwd(et/daysec)[1:6])
    xva_fwd(et) = auday2kmsec(sol_fwd(et/daysec)[1:6])
    xva(et) = bwdfwdeph(et, sol_bwd, sol_fwd)
    # Earth
    # Change x, v units, resp., from au, au/day to km, km/sec
    xve(et) = auday2kmsec(eph_ea(et/daysec))
    # Sun
    # Change x, v units, resp., from au, au/day to km, km/sec
    xvs(et) = auday2kmsec(eph_su(et/daysec))


    radec_2004_2020 = read_radec_mpc(joinpath(pkgdir(NEOs), "data", "99942_2004_2020.dat"))
    radec_2020_2021 = read_radec_mpc(joinpath(pkgdir(NEOs), "data", "99942_2020_2021.dat"))
    radec = vcat(radec_2004_2020,radec_2020_2021)

    deldop_2005_2013 = read_radar_jpl(joinpath(pkgdir(NEOs), "data", "99942_RADAR_2005_2013.dat"))
    deldop_2021 = read_radar_jpl(joinpath(pkgdir(NEOs), "data", "99942_RADAR_2021.dat"))
    deldop = vcat(deldop_2005_2013,deldop_2021)

    # Compute optical residuals
    res_radec_all, w_radec_all = NEOs.residuals(radec; xvs, xve, xva)
    jldsave("Apophis_res_w_radec.jld2"; res_radec_all, w_radec_all)
    # JLD2.@load "Apophis_res_w_radec.jld2"

    # Compute radar residuals
    res_del, w_del, res_dop, w_dop = NEOs.residuals(deldop; xvs, xve, xva, niter=10, tord=10)
    jldsave("Apophis_res_w_deldop.jld2"; res_del, w_del, res_dop, w_dop)
    # JLD2.@load "Apophis_res_w_deldop.jld2"

    ### Process optical astrometry (filter, weight, debias)

    # filter out biased observations from observatory 217 on 28-Jan-2021
    df_radec = DataFrame(radec)
    # add residuals and weights to optical astrometry DataFrame
    df_radec[!, :res_α] .= res_radec_all[1:round(Int,length(res_radec_all)/2)]
    df_radec[!, :res_δ] .= res_radec_all[1+round(Int,length(res_radec_all)/2):end]
    df_radec[!, :w_α] .= w_radec_all[1:round(Int,length(res_radec_all)/2)]
    df_radec[!, :w_δ] .= w_radec_all[1+round(Int,length(res_radec_all)/2):end]
    filter!(
        x->(Date(x.date) != Date(2021, 1, 28)),
        df_radec
    )

    # read astrometric errors from Tholen et al. (2013)
    tho13_errors = readdlm(joinpath(pkgdir(NEOs), "data", "tholenetal2013_opterror.dat"), ',')
    # compute weights
    w_α_tho13 = 1 ./ (tho13_errors[:,1].^2 .+ tho13_errors[:,3].^2 .+ tho13_errors[:,5].^2)
    w_δ_tho13 = 1 ./ (tho13_errors[:,2].^2 .+ tho13_errors[:,4].^2 .+ tho13_errors[:,6].^2)
    # Tholen et al. (2013) obs table
    radec_tho13 = DataFrame(read_radec_mpc(joinpath(pkgdir(NEOs), "test", "data", "99942_Tholen_etal_2013.dat")))
    # vector of RA values from Tholen et al. (2013) observations (used for filtering)
    tho13_α = radec_tho13[!,:α]
    # set weights in Tholen et al. (2013) astrometry corresponding to associated uncertainties
    df_radec[in.(df_radec.α, Ref(tho13_α)),:w_α] = w_α_tho13
    df_radec[in.(df_radec.α, Ref(tho13_α)),:w_δ] = w_δ_tho13

    # Relaxation factor (account for correlations in optical astrometry data)
    # for each observation batch, count the number of observations made in
    # the same night by the same observatory
    # Ref: Veres et al. (2017)
    date_site_v = select(df_radec, :date => ByRow(Date), :observatory)
    Nv = [count(x->x.date_Date==i.date_Date && x.observatory==i.observatory, eachrow(date_site_v)) for i in eachrow(date_site_v)]
    relax_factor = map(x->x>4.0 ? x/4.0 : 1.0, Nv)
    # inflate uncertainties (i.e., relax weights) by relaxation factor
    df_radec[!, :w_α] .= (df_radec.w_α)./relax_factor
    df_radec[!, :w_δ] .= (df_radec.w_δ)./relax_factor

    # update optical residuals and weights
    res_radec = vcat(df_radec.res_α, df_radec.res_δ)
    w_radec = vcat(df_radec.w_α, df_radec.w_δ)

    ### Perform orbital fit to optical and radar astrometry data

    res = vcat(res_radec, res_del, res_dop)
    w = vcat(w_radec, w_del, w_dop)

    success, δx_OR8, Γ_OR8 = newtonls(res, w, zeros(get_numvars()), 10)
    x_OR8 = sol_fwd(sol_fwd.t0)(δx_OR8)
    σ_OR8 = sqrt.(diag(Γ_OR8)).*scalings

    nradec = length(res_radec)
    res_ra = view(res_radec, 1:nradec÷2)
    res_dec = view(res_radec, 1+nradec÷2:nradec)
    w_ra = view(w_radec, 1:nradec÷2)
    w_dec = view(w_radec, 1+nradec÷2:nradec)

    ### Print results

    print_header("Orbital fit (8-DOF) and post-fit statistics", 2)

    # orbital fit
    println("Success flag                                                      : ", success, "\n")
    println("Nominal solution             [au,au,au,au/d,au/d,au/d,au/d²,au/d²]: ", x_OR8, "\n")
    println("1-sigma formal uncertainties [au,au,au,au/d,au/d,au/d,au/d²,au/d²]: ", σ_OR8, "\n")

    # post-fit statistics
    println("Normalized RMS (optical-only)               [adimensional] : ", nrms(res_radec(δx_OR8),w_radec))
    println("Normalized RMS (radar-only)                 [adimensional] : ", nrms(vcat(res_del,res_dop)(δx_OR8),vcat(w_del,w_dop)))
    println("Normalized RMS (combined optical and radar) [adimensional] : ", nrms(res(δx_OR8),w), "\n")
    println("Mean weighted right-ascension residual      [arcseconds]   : ", mean(res_ra(δx_OR8), weights(w_ra)))
    println("Mean weighted declination residual          [arcseconds]   : ", mean(res_dec(δx_OR8), weights(w_dec)))
    println("Mean weighted time-delay residual           [micro-seconds]: ", mean(res_del(δx_OR8), weights(w_del)))
    println("Mean weighted Doppler-shift residual        [Hz]           : ", mean(res_dop(δx_OR8), weights(w_dop)), "\n")
    println("Chi-squared statistic (χ²):                 [adimensional] : ", chi2(res(δx_OR8),w))

    return sol_bwd, sol_fwd, res_radec, res_del, res_dop, w_radec, w_del, w_dop
end

function main()

    # Parse arguments from commandline
    parsed_args = parse_commandline()

    print_header("Asteroid Apophis")
    println()
    print_header("General parameters", 2)

    # Number of threads
    N_threads = Threads.nthreads()
    println("• Number of threads: ", N_threads)

    # Dynamical function
    dynamics = RNp1BP_pN_A_J23E_J2S_ng_eph_threads!

    println("• Dynamical function: ", dynamics)

    # Maximum number of steps
    maxsteps = parsed_args["maxsteps"]
    println("• Maximum number of steps: ", maxsteps)

    # Initial date
    jd0_datetime = parsed_args["jd0"]

    # Number of years in backward integration
    nyears_bwd = parsed_args["nyears_bwd"]

    # Number of years in forward integration
    nyears_fwd = parsed_args["nyears_fwd"]

    # Order of Taylor polynomials
    order = parsed_args["order"]
    println("• Order of Taylor polynomials: ", order)

    # Order of jet transport perturbation
    varorder = parsed_args["varorder"]
    println("• Order of jet transport perturbation: ", varorder)

    # Absolute tolerance
    abstol = parsed_args["abstol"]
    println("• Absolute tolerance: ", abstol)

    # Whether to use @taylorize or not
    parse_eqs = parsed_args["parse_eqs"]
    println("• Use @taylorize: ", parse_eqs, "\n")

    main(dynamics, maxsteps, jd0_datetime,  nyears_bwd, nyears_fwd, order, varorder, abstol, parse_eqs)
end

main()
>>>>>>> e801ffcb
<|MERGE_RESOLUTION|>--- conflicted
+++ resolved
@@ -1,670 +1,351 @@
-<<<<<<< HEAD
-# This file is part of the NEOs.jl package; MIT licensed
-
-### This script can be run either as a standalone script or via ArgParse. In any case,
-### this folder's Project.toml environment has to be already active and instantiated
-### before running this script. Uncomment the following three lines to activate and
-### instantiate this folder's environment:
-
-# import Pkg
-# Pkg.activate(".")
-# Pkg.instantiate()
-
-### If ran as a standalone and the environment defined in this folder's Project.toml is
-### already active and instantiated, then this script can be run from this folder with the
-### default settings simply as:
-### $ julia -t <number-of-threads> --project=. apophis.jl
-### Finally, this script can be run via the ArgParse mechanism. Help can be displayed doing:
-### $ julia --project=. apophis.jl --help
-
-using ArgParse
-using NEOs
-using Dates
-using TaylorIntegration
-using JLD2
-using PlanetaryEphemeris
-using DataFrames
-using DelimitedFiles
-using LinearAlgebra: diag
-using Statistics
-using StatsBase
-
-# Load JPL ephemeris
-loadjpleph()
-
-function parse_commandline()
-    s = ArgParseSettings()
-
-    # Program name (for usage & help screen)
-    s.prog = "apophis.jl"
-    # Desciption (for help screen)
-    s.description = "Propagates Apophis orbit via jet transport"
-
-    @add_arg_table! s begin
-        "--jd0"
-            help = "Initial date"
-            arg_type = DateTime
-            default = DateTime(2020, 12, 17)
-        "--varorder"
-            help = "Order of the jet transport perturbation"
-            arg_type = Int
-            default = 5
-        "--maxsteps"
-            help = "Maximum number of steps during integration"
-            arg_type = Int
-            default = 10_000
-        "--nyears_bwd"
-            help = "Years in backward integration"
-            arg_type = Float64
-            default = -17.0
-        "--nyears_fwd"
-            help = "Years in forward integration"
-            arg_type = Float64
-            default = 9.0
-        "--order"
-            help = "Order of Taylor polynomials expansions during integration"
-            arg_type = Int
-            default = 25
-        "--abstol"
-            help = "Absolute tolerance"
-            arg_type = Float64
-            default = 1.0E-20
-        "--parse_eqs"
-            help = "Whether to use the taylorized method of jetcoeffs or not"
-            arg_type = Bool
-            default = true
-    end
-
-    s.epilog = """
-        Examples (run from the `pha` folder):\n
-        \n
-        # Multi-threaded\n
-        julia -t 4 --project=. apophis.jl --maxsteps 100 --nyears_bwd -0.02 --nyears_fwd 0.02 --parse_eqs true\n
-        \n
-        # Single-threaded\n
-        julia --project=. apophis.jl --maxsteps 100 --nyears_bwd -0.02 --nyears_fwd 0.02 --parse_eqs true\n
-        \n
-    """
-
-    return parse_args(s)
-end
-
-function print_header(header::String, level::Int = 1)
-    L = length(header)
-    if level == 1
-        c = "="
-    else
-        c = "-"
-    end
-    println(repeat(c, L))
-    println(header)
-    println(repeat(c, L))
-end
-
-function main(dynamics::D, maxsteps::Int, jd0_datetime::DateTime, nyears_bwd::T, nyears_fwd::T, order::Int, varorder::Int,
-              abstol::T, parse_eqs::Bool) where {T <: Real, D}
-
-    # Initial conditions from Apophis JPL solution #197
-    q00 = kmsec2auday(apophisposvel197(datetime2et(jd0_datetime)))
-
-    # Perturbation to nominal initial condition (Taylor1 jet transport)
-    # vcat(fill(1e-8, 6), 1e-14, 1e-15) are the scaling factors for jet transport perturbation,
-    # these are needed to ensure expansion coefficients remain small.
-    # The magnitudes correspond to the typical order of magnitude of errors in
-    # position/velocity (1e-8), Yarkovsky (1e-14) and radiation pressure (1e-15)
-    scalings = vcat(fill(1e-8, 6), 1e-14, 1e-15)
-    if varorder == 0
-        dq = zeros(8)
-    else
-        dq = NEOs.scaled_variables("δx", scalings, order = varorder)
-    end
-
-    q0 = vcat(q00, 0.0, 0.0) .+ dq
-
-    # Initial date (in Julian days)
-    jd0 = datetime2julian(jd0_datetime)
-
-    print_header("Integrator warmup", 2)
-    _ = NEOs.propagate(dynamics, 1, jd0, nyears_fwd, q0, Val(true);
-                       order = order, abstol = abstol, parse_eqs = parse_eqs)
-    println()
-
-    print_header("Main integration", 2)
-    tmax = nyears_bwd*yr
-    println("• Initial time of integration: ", string(jd0_datetime))
-    println("• Final time of integration: ", julian2datetime(jd0 + tmax))
-
-    sol_bwd = NEOs.propagate(dynamics, maxsteps, jd0, nyears_bwd, q0, Val(true);
-                             order, abstol, parse_eqs)
-    jldsave("Apophis_bwd.jld2"; sol_bwd)
-    # sol_bwd = JLD2.load("Apophis_bwd.jld2", "asteph")
-
-    tmax = nyears_fwd*yr
-    println("• Initial time of integration: ", string(jd0_datetime))
-    println("• Final time of integration: ", julian2datetime(jd0 + tmax))
-
-    sol_fwd = NEOs.propagate(dynamics, maxsteps, jd0, nyears_fwd, q0, Val(true);
-                             order, abstol, parse_eqs)
-    jldsave("Apophis_fwd.jld2"; sol_fwd)
-    # sol_fwd = JLD2.load("Apophis_fwd.jld2", "asteph")
-    println()
-
-    # load Solar System ephemeris
-    sseph::TaylorInterpolant{Float64,Float64,2} = loadpeeph(NEOs.sseph, sol_bwd.t0+sol_bwd.t[end], sol_fwd.t0+sol_fwd.t[end])
-    eph_su::TaylorInterpolant{Float64,Float64,2} = selecteph(sseph, su)
-    eph_ea::TaylorInterpolant{Float64,Float64,2} = selecteph(sseph, ea)
-
-    # NEO
-    # Change t, x, v units, resp., from days, au, au/day to sec, km, km/sec
-    xva_bwd(et) = auday2kmsec(sol_bwd(et/daysec)[1:6])
-    xva_fwd(et) = auday2kmsec(sol_fwd(et/daysec)[1:6])
-    xva(et) = bwdfwdeph(et, sol_bwd, sol_fwd)
-    # Earth
-    # Change x, v units, resp., from au, au/day to km, km/sec
-    xve(et) = auday2kmsec(eph_ea(et/daysec))
-    # Sun
-    # Change x, v units, resp., from au, au/day to km, km/sec
-    xvs(et) = auday2kmsec(eph_su(et/daysec))
-
-
-    radec_2004_2020 = read_radec_mpc(joinpath(pkgdir(NEOs), "data", "99942_2004_2020.dat"))
-    radec_2020_2021 = read_radec_mpc(joinpath(pkgdir(NEOs), "data", "99942_2020_2021.dat"))
-    radec = vcat(radec_2004_2020,radec_2020_2021)
-
-    deldop_2005_2013 = read_radar_jpl(joinpath(pkgdir(NEOs), "data", "99942_RADAR_2005_2013.dat"))
-    deldop_2021 = read_radar_jpl(joinpath(pkgdir(NEOs), "data", "99942_RADAR_2021.dat"))
-    deldop = vcat(deldop_2005_2013,deldop_2021)
-
-    # Compute optical residuals
-    res_radec_all, w_radec_all = NEOs.residuals(radec; xvs, xve, xva)
-    jldsave("Apophis_res_w_radec.jld2"; res_radec_all, w_radec_all)
-    # JLD2.@load "Apophis_res_w_radec.jld2"
-
-    # Compute radar residuals
-    res_del, w_del, res_dop, w_dop = NEOs.residuals(deldop; xvs, xve, xva, niter=10, tord=10)
-    jldsave("Apophis_res_w_radec.jld2"; res_del, w_del, res_dop, w_dop)
-    # JLD2.@load "Apophis_res_w_deldop.jld2"
-
-    ### Process optical astrometry (filter, weight, debias)
-
-    # filter out biased observations from observatory 217 on 28-Jan-2021
-    df_radec = DataFrame(radec)
-    # add residuals and weights to optical astrometry DataFrame
-    df_radec[!, :res_α] .= res_radec_all[1:round(Int,length(res_radec_all)/2)]
-    df_radec[!, :res_δ] .= res_radec_all[1+round(Int,length(res_radec_all)/2):end]
-    df_radec[!, :w_α] .= w_radec_all[1:round(Int,length(res_radec_all)/2)]
-    df_radec[!, :w_δ] .= w_radec_all[1+round(Int,length(res_radec_all)/2):end]
-    filter!(
-        x->(Date(x.date) != Date(2021, 1, 28)),
-        df_radec
-    )
-
-    # read astrometric errors from Tholen et al. (2013)
-    tho13_errors = readdlm(joinpath(pkgdir(NEOs), "data", "tholenetal2013_opterror.dat"), ',')
-    # compute weights
-    w_α_tho13 = 1 ./ (tho13_errors[:,1].^2 .+ tho13_errors[:,3].^2 .+ tho13_errors[:,5].^2)
-    w_δ_tho13 = 1 ./ (tho13_errors[:,2].^2 .+ tho13_errors[:,4].^2 .+ tho13_errors[:,6].^2)
-    # Tholen et al. (2013) obs table
-    radec_tho13 = DataFrame(read_radec_mpc(joinpath(pkgdir(NEOs), "test", "data", "99942_Tholen_etal_2013.dat")))
-    # vector of RA values from Tholen et al. (2013) observations (used for filtering)
-    tho13_α = radec_tho13[!,:α]
-    # set weights in Tholen et al. (2013) astrometry corresponding to associated uncertainties
-    df_radec[in.(df_radec.α, Ref(tho13_α)),:w_α] = w_α_tho13
-    df_radec[in.(df_radec.α, Ref(tho13_α)),:w_δ] = w_δ_tho13
-
-    # Relaxation factor (account for correlations in optical astrometry data)
-    # for each observation batch, count the number of observations made in
-    # the same night by the same observatory
-    # Ref: Veres et al. (2017)
-    date_site_v = select(df_radec, :date => ByRow(Date), :observatory)
-    Nv = [count(x->x.date_Date==i.date_Date && x.observatory==i.observatory, eachrow(date_site_v)) for i in eachrow(date_site_v)]
-    relax_factor = map(x->x>4.0 ? x/4.0 : 1.0, Nv)
-    # inflate uncertainties (i.e., relax weights) by relaxation factor
-    df_radec[!, :w_α] .= (df_radec.w_α)./relax_factor
-    df_radec[!, :w_δ] .= (df_radec.w_δ)./relax_factor
-
-    # update optical residuals and weights
-    res_radec = vcat(df_radec.res_α, df_radec.res_δ)
-    w_radec = vcat(df_radec.w_α, df_radec.w_δ)
-
-    ### Perform orbital fit to optical and radar astrometry data
-
-    res = vcat(res_radec, res_del, res_dop)
-    w = vcat(w_radec, w_del, w_dop)
-
-    fit_OR8 = newtonls(res, w, zeros(get_numvars()), 10)
-    x_OR8 = sol_fwd(sol_fwd.t0)(fit_OR8.x)
-    σ_OR8 = sqrt.(diag(fit_OR8.Γ)).*scalings
-
-    nradec = length(res_radec)
-    res_ra = view(res_radec, 1:nradec÷2)
-    res_dec = view(res_radec, 1+nradec÷2:nradec)
-    w_ra = view(w_radec, 1:nradec÷2)
-    w_dec = view(w_radec, 1+nradec÷2:nradec)
-
-    ### Print results
-
-    print_header("Orbital fit (8-DOF) and post-fit statistics", 2)
-
-    # orbital fit
-    println("Success flag                                                      : ", fit_OR8.success, "\n")
-    println("Nominal solution             [au,au,au,au/d,au/d,au/d,au/d²,au/d²]: ", x_OR8, "\n")
-    println("1-sigma formal uncertainties [au,au,au,au/d,au/d,au/d,au/d²,au/d²]: ", σ_OR8, "\n")
-
-    # post-fit statistics
-    println("Normalized RMS (optical-only)               [adimensional] : ", nrms(res_radec(fit_OR8.x),w_radec))
-    println("Normalized RMS (radar-only)                 [adimensional] : ", nrms(vcat(res_del,res_dop)(fit_OR8.x),vcat(w_del,w_dop)))
-    println("Normalized RMS (combined optical and radar) [adimensional] : ", nrms(res(fit_OR8.x),w), "\n")
-    println("Mean weighted right-ascension residual      [arcseconds]   : ", mean(res_ra(fit_OR8.x), weights(w_ra)))
-    println("Mean weighted declination residual          [arcseconds]   : ", mean(res_dec(fit_OR8.x), weights(w_dec)))
-    println("Mean weighted time-delay residual           [micro-seconds]: ", mean(res_del(fit_OR8.x), weights(w_del)))
-    println("Mean weighted Doppler-shift residual        [Hz]           : ", mean(res_dop(fit_OR8.x), weights(w_dop)), "\n")
-    println("Chi-squared statistic (χ²):                 [adimensional] : ", chi2(res(fit_OR8.x),w))
-
-    return sol_bwd, sol_fwd, res_radec, res_del, res_dop, w_radec, w_del, w_dop
-end
-
-function main()
-
-    # Parse arguments from commandline
-    parsed_args = parse_commandline()
-
-    print_header("Asteroid Apophis")
-    println()
-    print_header("General parameters", 2)
-
-    # Number of threads
-    N_threads = Threads.nthreads()
-    println("• Number of threads: ", N_threads)
-
-    # Dynamical function
-    dynamics = RNp1BP_pN_A_J23E_J2S_ng_eph_threads!
-
-    println("• Dynamical function: ", dynamics)
-
-    # Maximum number of steps
-    maxsteps = parsed_args["maxsteps"]
-    println("• Maximum number of steps: ", maxsteps)
-
-    # Initial date
-    jd0_datetime = parsed_args["jd0"]
-
-    # Number of years in backward integration
-    nyears_bwd = parsed_args["nyears_bwd"]
-
-    # Number of years in forward integration
-    nyears_fwd = parsed_args["nyears_fwd"]
-
-    # Order of Taylor polynomials
-    order = parsed_args["order"]
-    println("• Order of Taylor polynomials: ", order)
-
-    # Order of jet transport perturbation
-    varorder = parsed_args["varorder"]
-    println("• Order of jet transport perturbation: ", varorder)
-
-    # Absolute tolerance
-    abstol = parsed_args["abstol"]
-    println("• Absolute tolerance: ", abstol)
-
-    # Whether to use @taylorize or not
-    parse_eqs = parsed_args["parse_eqs"]
-    println("• Use @taylorize: ", parse_eqs, "\n")
-
-    main(dynamics, maxsteps, jd0_datetime,  nyears_bwd, nyears_fwd, order, varorder, abstol, parse_eqs)
-end
-
-main()
-
-#=
--0.18034827489412805
-0.9406910783153754
-0.3457360118643932
--0.016265940057745887
-4.3915296805381036e-5
--0.0003952032399008921
--2.883842658925719e-14
--1.6977850502837174e-11
-
-
-6.991681792970175e-9
-3.3210758500485412e-9
-8.763895947794195e-9
-5.485729074188412e-11
-9.846074910774499e-11
-1.3782767177665416e-10
-2.525644870489942e-16
-3.2193289354129716e-12
-
-Normalized RMS (optical-only)               [adimensional] : 0.4365429773707507
-Normalized RMS (radar-only)                 [adimensional] : 0.5421268387032326
-Normalized RMS (combined optical and radar) [adimensional] : 0.43685679642513925
-
-Mean weighted right-ascension residual      [arcseconds]   : -0.002787272519210798
-Mean weighted declination residual          [arcseconds]   : -0.003376099885054764
-Mean weighted time-delay residual           [micro-seconds]: -0.0007329351962194035
-Mean weighted Doppler-shift residual        [Hz]           : -0.03025601266756564
-
-Chi-squared statistic (χ²):                 [adimensional] : 3597.4067719864497
-
-=#
-=======
-# This file is part of the NEOs.jl package; MIT licensed
-
-### This script can be run either as a standalone script or via ArgParse. In any case,
-### this folder's Project.toml environment has to be already active and instantiated
-### before running this script. Uncomment the following three lines to activate and
-### instantiate this folder's environment:
-
-# import Pkg
-# Pkg.activate(".")
-# Pkg.instantiate()
-
-### If ran as a standalone and the environment defined in this folder's Project.toml is
-### already active and instantiated, then this script can be run from this folder with the
-### default settings simply as:
-### $ julia -t <number-of-threads> --project=. apophis.jl
-### Finally, this script can be run via the ArgParse mechanism. Help can be displayed doing:
-### $ julia --project=. apophis.jl --help
-
-using ArgParse
-using NEOs
-using Dates
-using TaylorIntegration
-using JLD2
-using PlanetaryEphemeris
-using DataFrames
-using DelimitedFiles
-using LinearAlgebra: diag
-using Statistics
-using StatsBase
-
-# Load JPL ephemeris
-loadjpleph()
-
-function parse_commandline()
-    s = ArgParseSettings()
-
-    # Program name (for usage & help screen)
-    s.prog = "apophis.jl"
-    # Desciption (for help screen)
-    s.description = "Propagates Apophis orbit via jet transport"
-
-    @add_arg_table! s begin
-        "--jd0"
-            help = "Initial date"
-            arg_type = DateTime
-            default = DateTime(2020, 12, 17)
-        "--varorder"
-            help = "Order of the jet transport perturbation"
-            arg_type = Int
-            default = 5
-        "--maxsteps"
-            help = "Maximum number of steps during integration"
-            arg_type = Int
-            default = 10_000
-        "--nyears_bwd"
-            help = "Years in backward integration"
-            arg_type = Float64
-            default = -17.0
-        "--nyears_fwd"
-            help = "Years in forward integration"
-            arg_type = Float64
-            default = 9.0
-        "--order"
-            help = "Order of Taylor polynomials expansions during integration"
-            arg_type = Int
-            default = 25
-        "--abstol"
-            help = "Absolute tolerance"
-            arg_type = Float64
-            default = 1.0E-20
-        "--parse_eqs"
-            help = "Whether to use the taylorized method of jetcoeffs or not"
-            arg_type = Bool
-            default = true
-    end
-
-    s.epilog = """
-        Examples (run from the `pha` folder):\n
-        \n
-        # Multi-threaded\n
-        julia -t 4 --project=. apophis.jl --maxsteps 100 --nyears_bwd -0.02 --nyears_fwd 0.02 --parse_eqs true\n
-        \n
-        # Single-threaded\n
-        julia --project=. apophis.jl --maxsteps 100 --nyears_bwd -0.02 --nyears_fwd 0.02 --parse_eqs true\n
-        \n
-    """
-
-    return parse_args(s)
-end
-
-function print_header(header::String, level::Int = 1)
-    L = length(header)
-    if level == 1
-        c = "="
-    else
-        c = "-"
-    end
-    println(repeat(c, L))
-    println(header)
-    println(repeat(c, L))
-end
-
-function main(dynamics::D, maxsteps::Int, jd0_datetime::DateTime, nyears_bwd::T, nyears_fwd::T, order::Int, varorder::Int,
-              abstol::T, parse_eqs::Bool) where {T <: Real, D}
-
-    # Initial conditions from Apophis JPL solution #197
-    q00 = kmsec2auday(apophisposvel197(datetime2et(jd0_datetime)))
-
-    # Perturbation to nominal initial condition (Taylor1 jet transport)
-    # vcat(fill(1e-8, 6), 1e-14, 1e-15) are the scaling factors for jet transport perturbation,
-    # these are needed to ensure expansion coefficients remain small.
-    # The magnitudes correspond to the typical order of magnitude of errors in
-    # position/velocity (1e-8), Yarkovsky (1e-14) and radiation pressure (1e-15)
-    scalings = vcat(fill(1e-8, 6), 1e-14, 1e-15)
-    if varorder == 0
-        dq = zeros(8)
-    else
-        dq = NEOs.scaled_variables("δx", scalings, order = varorder)
-    end
-
-    q0 = vcat(q00, 0.0, 0.0) .+ dq
-
-    # Initial date (in Julian days)
-    jd0 = datetime2julian(jd0_datetime)
-
-    print_header("Integrator warmup", 2)
-    _ = NEOs.propagate(dynamics, 1, jd0, nyears_fwd, q0, Val(true);
-                       order, abstol, parse_eqs)
-    _ = NEOs.propagate_root(dynamics, 1, jd0, nyears_fwd, q0, Val(true);
-                       order, abstol, parse_eqs)
-    println()
-
-    print_header("Main integration", 2)
-    tmax = nyears_bwd*yr
-    println("• Initial time of integration: ", string(jd0_datetime))
-    println("• Final time of integration: ", julian2datetime(jd0 + tmax))
-
-    sol_bwd = NEOs.propagate(dynamics, maxsteps, jd0, nyears_bwd, q0, Val(true);
-                             order, abstol, parse_eqs)
-    jldsave("Apophis_bwd.jld2"; sol_bwd)
-    # sol_bwd = JLD2.load("Apophis_bwd.jld2", "sol_bwd")
-
-    tmax = nyears_fwd*yr
-    println("• Initial time of integration: ", string(jd0_datetime))
-    println("• Final time of integration: ", julian2datetime(jd0 + tmax))
-
-    sol_fwd, tvS, xvS, gvS = NEOs.propagate_root(dynamics, maxsteps, jd0, nyears_fwd, q0, Val(true);
-                             order, abstol, parse_eqs)
-    jldsave("Apophis_fwd.jld2"; sol_fwd, tvS, xvS, gvS)
-    # sol_fwd = JLD2.load("Apophis_fwd.jld2", "sol_bwd")
-    println()
-
-    # load Solar System ephemeris
-    sseph::TaylorInterpolant{Float64,Float64,2} = loadpeeph(NEOs.sseph, sol_bwd.t0+sol_bwd.t[end], sol_fwd.t0+sol_fwd.t[end])
-    eph_su::TaylorInterpolant{Float64,Float64,2} = selecteph(sseph, su)
-    eph_ea::TaylorInterpolant{Float64,Float64,2} = selecteph(sseph, ea)
-
-    # NEO
-    # Change t, x, v units, resp., from days, au, au/day to sec, km, km/sec
-    xva_bwd(et) = auday2kmsec(sol_bwd(et/daysec)[1:6])
-    xva_fwd(et) = auday2kmsec(sol_fwd(et/daysec)[1:6])
-    xva(et) = bwdfwdeph(et, sol_bwd, sol_fwd)
-    # Earth
-    # Change x, v units, resp., from au, au/day to km, km/sec
-    xve(et) = auday2kmsec(eph_ea(et/daysec))
-    # Sun
-    # Change x, v units, resp., from au, au/day to km, km/sec
-    xvs(et) = auday2kmsec(eph_su(et/daysec))
-
-
-    radec_2004_2020 = read_radec_mpc(joinpath(pkgdir(NEOs), "data", "99942_2004_2020.dat"))
-    radec_2020_2021 = read_radec_mpc(joinpath(pkgdir(NEOs), "data", "99942_2020_2021.dat"))
-    radec = vcat(radec_2004_2020,radec_2020_2021)
-
-    deldop_2005_2013 = read_radar_jpl(joinpath(pkgdir(NEOs), "data", "99942_RADAR_2005_2013.dat"))
-    deldop_2021 = read_radar_jpl(joinpath(pkgdir(NEOs), "data", "99942_RADAR_2021.dat"))
-    deldop = vcat(deldop_2005_2013,deldop_2021)
-
-    # Compute optical residuals
-    res_radec_all, w_radec_all = NEOs.residuals(radec; xvs, xve, xva)
-    jldsave("Apophis_res_w_radec.jld2"; res_radec_all, w_radec_all)
-    # JLD2.@load "Apophis_res_w_radec.jld2"
-
-    # Compute radar residuals
-    res_del, w_del, res_dop, w_dop = NEOs.residuals(deldop; xvs, xve, xva, niter=10, tord=10)
-    jldsave("Apophis_res_w_deldop.jld2"; res_del, w_del, res_dop, w_dop)
-    # JLD2.@load "Apophis_res_w_deldop.jld2"
-
-    ### Process optical astrometry (filter, weight, debias)
-
-    # filter out biased observations from observatory 217 on 28-Jan-2021
-    df_radec = DataFrame(radec)
-    # add residuals and weights to optical astrometry DataFrame
-    df_radec[!, :res_α] .= res_radec_all[1:round(Int,length(res_radec_all)/2)]
-    df_radec[!, :res_δ] .= res_radec_all[1+round(Int,length(res_radec_all)/2):end]
-    df_radec[!, :w_α] .= w_radec_all[1:round(Int,length(res_radec_all)/2)]
-    df_radec[!, :w_δ] .= w_radec_all[1+round(Int,length(res_radec_all)/2):end]
-    filter!(
-        x->(Date(x.date) != Date(2021, 1, 28)),
-        df_radec
-    )
-
-    # read astrometric errors from Tholen et al. (2013)
-    tho13_errors = readdlm(joinpath(pkgdir(NEOs), "data", "tholenetal2013_opterror.dat"), ',')
-    # compute weights
-    w_α_tho13 = 1 ./ (tho13_errors[:,1].^2 .+ tho13_errors[:,3].^2 .+ tho13_errors[:,5].^2)
-    w_δ_tho13 = 1 ./ (tho13_errors[:,2].^2 .+ tho13_errors[:,4].^2 .+ tho13_errors[:,6].^2)
-    # Tholen et al. (2013) obs table
-    radec_tho13 = DataFrame(read_radec_mpc(joinpath(pkgdir(NEOs), "test", "data", "99942_Tholen_etal_2013.dat")))
-    # vector of RA values from Tholen et al. (2013) observations (used for filtering)
-    tho13_α = radec_tho13[!,:α]
-    # set weights in Tholen et al. (2013) astrometry corresponding to associated uncertainties
-    df_radec[in.(df_radec.α, Ref(tho13_α)),:w_α] = w_α_tho13
-    df_radec[in.(df_radec.α, Ref(tho13_α)),:w_δ] = w_δ_tho13
-
-    # Relaxation factor (account for correlations in optical astrometry data)
-    # for each observation batch, count the number of observations made in
-    # the same night by the same observatory
-    # Ref: Veres et al. (2017)
-    date_site_v = select(df_radec, :date => ByRow(Date), :observatory)
-    Nv = [count(x->x.date_Date==i.date_Date && x.observatory==i.observatory, eachrow(date_site_v)) for i in eachrow(date_site_v)]
-    relax_factor = map(x->x>4.0 ? x/4.0 : 1.0, Nv)
-    # inflate uncertainties (i.e., relax weights) by relaxation factor
-    df_radec[!, :w_α] .= (df_radec.w_α)./relax_factor
-    df_radec[!, :w_δ] .= (df_radec.w_δ)./relax_factor
-
-    # update optical residuals and weights
-    res_radec = vcat(df_radec.res_α, df_radec.res_δ)
-    w_radec = vcat(df_radec.w_α, df_radec.w_δ)
-
-    ### Perform orbital fit to optical and radar astrometry data
-
-    res = vcat(res_radec, res_del, res_dop)
-    w = vcat(w_radec, w_del, w_dop)
-
-    success, δx_OR8, Γ_OR8 = newtonls(res, w, zeros(get_numvars()), 10)
-    x_OR8 = sol_fwd(sol_fwd.t0)(δx_OR8)
-    σ_OR8 = sqrt.(diag(Γ_OR8)).*scalings
-
-    nradec = length(res_radec)
-    res_ra = view(res_radec, 1:nradec÷2)
-    res_dec = view(res_radec, 1+nradec÷2:nradec)
-    w_ra = view(w_radec, 1:nradec÷2)
-    w_dec = view(w_radec, 1+nradec÷2:nradec)
-
-    ### Print results
-
-    print_header("Orbital fit (8-DOF) and post-fit statistics", 2)
-
-    # orbital fit
-    println("Success flag                                                      : ", success, "\n")
-    println("Nominal solution             [au,au,au,au/d,au/d,au/d,au/d²,au/d²]: ", x_OR8, "\n")
-    println("1-sigma formal uncertainties [au,au,au,au/d,au/d,au/d,au/d²,au/d²]: ", σ_OR8, "\n")
-
-    # post-fit statistics
-    println("Normalized RMS (optical-only)               [adimensional] : ", nrms(res_radec(δx_OR8),w_radec))
-    println("Normalized RMS (radar-only)                 [adimensional] : ", nrms(vcat(res_del,res_dop)(δx_OR8),vcat(w_del,w_dop)))
-    println("Normalized RMS (combined optical and radar) [adimensional] : ", nrms(res(δx_OR8),w), "\n")
-    println("Mean weighted right-ascension residual      [arcseconds]   : ", mean(res_ra(δx_OR8), weights(w_ra)))
-    println("Mean weighted declination residual          [arcseconds]   : ", mean(res_dec(δx_OR8), weights(w_dec)))
-    println("Mean weighted time-delay residual           [micro-seconds]: ", mean(res_del(δx_OR8), weights(w_del)))
-    println("Mean weighted Doppler-shift residual        [Hz]           : ", mean(res_dop(δx_OR8), weights(w_dop)), "\n")
-    println("Chi-squared statistic (χ²):                 [adimensional] : ", chi2(res(δx_OR8),w))
-
-    return sol_bwd, sol_fwd, res_radec, res_del, res_dop, w_radec, w_del, w_dop
-end
-
-function main()
-
-    # Parse arguments from commandline
-    parsed_args = parse_commandline()
-
-    print_header("Asteroid Apophis")
-    println()
-    print_header("General parameters", 2)
-
-    # Number of threads
-    N_threads = Threads.nthreads()
-    println("• Number of threads: ", N_threads)
-
-    # Dynamical function
-    dynamics = RNp1BP_pN_A_J23E_J2S_ng_eph_threads!
-
-    println("• Dynamical function: ", dynamics)
-
-    # Maximum number of steps
-    maxsteps = parsed_args["maxsteps"]
-    println("• Maximum number of steps: ", maxsteps)
-
-    # Initial date
-    jd0_datetime = parsed_args["jd0"]
-
-    # Number of years in backward integration
-    nyears_bwd = parsed_args["nyears_bwd"]
-
-    # Number of years in forward integration
-    nyears_fwd = parsed_args["nyears_fwd"]
-
-    # Order of Taylor polynomials
-    order = parsed_args["order"]
-    println("• Order of Taylor polynomials: ", order)
-
-    # Order of jet transport perturbation
-    varorder = parsed_args["varorder"]
-    println("• Order of jet transport perturbation: ", varorder)
-
-    # Absolute tolerance
-    abstol = parsed_args["abstol"]
-    println("• Absolute tolerance: ", abstol)
-
-    # Whether to use @taylorize or not
-    parse_eqs = parsed_args["parse_eqs"]
-    println("• Use @taylorize: ", parse_eqs, "\n")
-
-    main(dynamics, maxsteps, jd0_datetime,  nyears_bwd, nyears_fwd, order, varorder, abstol, parse_eqs)
-end
-
-main()
->>>>>>> e801ffcb
+# This file is part of the NEOs.jl package; MIT licensed
+
+### This script can be run either as a standalone script or via ArgParse. In any case,
+### this folder's Project.toml environment has to be already active and instantiated
+### before running this script. Uncomment the following three lines to activate and
+### instantiate this folder's environment:
+
+# import Pkg
+# Pkg.activate(".")
+# Pkg.instantiate()
+
+### If ran as a standalone and the environment defined in this folder's Project.toml is
+### already active and instantiated, then this script can be run from this folder with the
+### default settings simply as:
+### $ julia -t <number-of-threads> --project=. apophis.jl
+### Finally, this script can be run via the ArgParse mechanism. Help can be displayed doing:
+### $ julia --project=. apophis.jl --help
+
+using ArgParse
+using NEOs
+using Dates
+using TaylorIntegration
+using JLD2
+using PlanetaryEphemeris
+using DataFrames
+using DelimitedFiles
+using LinearAlgebra: diag
+using Statistics
+using StatsBase
+
+# Load JPL ephemeris
+loadjpleph()
+
+function parse_commandline()
+    s = ArgParseSettings()
+
+    # Program name (for usage & help screen)
+    s.prog = "apophis.jl"
+    # Desciption (for help screen)
+    s.description = "Propagates Apophis orbit via jet transport"
+
+    @add_arg_table! s begin
+        "--jd0"
+            help = "Initial date"
+            arg_type = DateTime
+            default = DateTime(2020, 12, 17)
+        "--varorder"
+            help = "Order of the jet transport perturbation"
+            arg_type = Int
+            default = 5
+        "--maxsteps"
+            help = "Maximum number of steps during integration"
+            arg_type = Int
+            default = 10_000
+        "--nyears_bwd"
+            help = "Years in backward integration"
+            arg_type = Float64
+            default = -17.0
+        "--nyears_fwd"
+            help = "Years in forward integration"
+            arg_type = Float64
+            default = 9.0
+        "--order"
+            help = "Order of Taylor polynomials expansions during integration"
+            arg_type = Int
+            default = 25
+        "--abstol"
+            help = "Absolute tolerance"
+            arg_type = Float64
+            default = 1.0E-20
+        "--parse_eqs"
+            help = "Whether to use the taylorized method of jetcoeffs or not"
+            arg_type = Bool
+            default = true
+    end
+
+    s.epilog = """
+        Examples (run from the `pha` folder):\n
+        \n
+        # Multi-threaded\n
+        julia -t 4 --project=. apophis.jl --maxsteps 100 --nyears_bwd -0.02 --nyears_fwd 0.02 --parse_eqs true\n
+        \n
+        # Single-threaded\n
+        julia --project=. apophis.jl --maxsteps 100 --nyears_bwd -0.02 --nyears_fwd 0.02 --parse_eqs true\n
+        \n
+    """
+
+    return parse_args(s)
+end
+
+function print_header(header::String, level::Int = 1)
+    L = length(header)
+    if level == 1
+        c = "="
+    else
+        c = "-"
+    end
+    println(repeat(c, L))
+    println(header)
+    println(repeat(c, L))
+end
+
+function main(dynamics::D, maxsteps::Int, jd0_datetime::DateTime, nyears_bwd::T, nyears_fwd::T, order::Int, varorder::Int,
+              abstol::T, parse_eqs::Bool) where {T <: Real, D}
+
+    # Initial conditions from Apophis JPL solution #197
+    q00 = kmsec2auday(apophisposvel197(datetime2et(jd0_datetime)))
+
+    # Perturbation to nominal initial condition (Taylor1 jet transport)
+    # vcat(fill(1e-8, 6), 1e-14, 1e-15) are the scaling factors for jet transport perturbation,
+    # these are needed to ensure expansion coefficients remain small.
+    # The magnitudes correspond to the typical order of magnitude of errors in
+    # position/velocity (1e-8), Yarkovsky (1e-14) and radiation pressure (1e-15)
+    scalings = vcat(fill(1e-8, 6), 1e-14, 1e-15)
+    if varorder == 0
+        dq = zeros(8)
+    else
+        dq = NEOs.scaled_variables("δx", scalings, order = varorder)
+    end
+
+    q0 = vcat(q00, 0.0, 0.0) .+ dq
+
+    # Initial date (in Julian days)
+    jd0 = datetime2julian(jd0_datetime)
+
+    print_header("Integrator warmup", 2)
+    _ = NEOs.propagate(dynamics, 1, jd0, nyears_fwd, q0, Val(true);
+                       order, abstol, parse_eqs)
+    _ = NEOs.propagate_root(dynamics, 1, jd0, nyears_fwd, q0, Val(true);
+                       order, abstol, parse_eqs)
+    println()
+
+    print_header("Main integration", 2)
+    tmax = nyears_bwd*yr
+    println("• Initial time of integration: ", string(jd0_datetime))
+    println("• Final time of integration: ", julian2datetime(jd0 + tmax))
+
+    sol_bwd = NEOs.propagate(dynamics, maxsteps, jd0, nyears_bwd, q0, Val(true);
+                             order, abstol, parse_eqs)
+    jldsave("Apophis_bwd.jld2"; sol_bwd)
+    # sol_bwd = JLD2.load("Apophis_bwd.jld2", "sol_bwd")
+
+    tmax = nyears_fwd*yr
+    println("• Initial time of integration: ", string(jd0_datetime))
+    println("• Final time of integration: ", julian2datetime(jd0 + tmax))
+
+    sol_fwd, tvS, xvS, gvS = NEOs.propagate_root(dynamics, maxsteps, jd0, nyears_fwd, q0, Val(true);
+                             order, abstol, parse_eqs)
+    jldsave("Apophis_fwd.jld2"; sol_fwd, tvS, xvS, gvS)
+    # sol_fwd = JLD2.load("Apophis_fwd.jld2", "sol_bwd")
+    println()
+
+    # load Solar System ephemeris
+    sseph::TaylorInterpolant{Float64,Float64,2} = loadpeeph(NEOs.sseph, sol_bwd.t0+sol_bwd.t[end], sol_fwd.t0+sol_fwd.t[end])
+    eph_su::TaylorInterpolant{Float64,Float64,2} = selecteph(sseph, su)
+    eph_ea::TaylorInterpolant{Float64,Float64,2} = selecteph(sseph, ea)
+
+    # NEO
+    # Change t, x, v units, resp., from days, au, au/day to sec, km, km/sec
+    xva_bwd(et) = auday2kmsec(sol_bwd(et/daysec)[1:6])
+    xva_fwd(et) = auday2kmsec(sol_fwd(et/daysec)[1:6])
+    xva(et) = bwdfwdeph(et, sol_bwd, sol_fwd)
+    # Earth
+    # Change x, v units, resp., from au, au/day to km, km/sec
+    xve(et) = auday2kmsec(eph_ea(et/daysec))
+    # Sun
+    # Change x, v units, resp., from au, au/day to km, km/sec
+    xvs(et) = auday2kmsec(eph_su(et/daysec))
+
+
+    radec_2004_2020 = read_radec_mpc(joinpath(pkgdir(NEOs), "data", "99942_2004_2020.dat"))
+    radec_2020_2021 = read_radec_mpc(joinpath(pkgdir(NEOs), "data", "99942_2020_2021.dat"))
+    radec = vcat(radec_2004_2020,radec_2020_2021)
+
+    deldop_2005_2013 = read_radar_jpl(joinpath(pkgdir(NEOs), "data", "99942_RADAR_2005_2013.dat"))
+    deldop_2021 = read_radar_jpl(joinpath(pkgdir(NEOs), "data", "99942_RADAR_2021.dat"))
+    deldop = vcat(deldop_2005_2013,deldop_2021)
+
+    # Compute optical residuals
+    res_radec_all, w_radec_all = NEOs.residuals(radec; xvs, xve, xva)
+    jldsave("Apophis_res_w_radec.jld2"; res_radec_all, w_radec_all)
+    # JLD2.@load "Apophis_res_w_radec.jld2"
+
+    # Compute radar residuals
+    res_del, w_del, res_dop, w_dop = NEOs.residuals(deldop; xvs, xve, xva, niter=10, tord=10)
+    jldsave("Apophis_res_w_deldop.jld2"; res_del, w_del, res_dop, w_dop)
+    # JLD2.@load "Apophis_res_w_deldop.jld2"
+
+    ### Process optical astrometry (filter, weight, debias)
+
+    # filter out biased observations from observatory 217 on 28-Jan-2021
+    df_radec = DataFrame(radec)
+    # add residuals and weights to optical astrometry DataFrame
+    df_radec[!, :res_α] .= res_radec_all[1:round(Int,length(res_radec_all)/2)]
+    df_radec[!, :res_δ] .= res_radec_all[1+round(Int,length(res_radec_all)/2):end]
+    df_radec[!, :w_α] .= w_radec_all[1:round(Int,length(res_radec_all)/2)]
+    df_radec[!, :w_δ] .= w_radec_all[1+round(Int,length(res_radec_all)/2):end]
+    filter!(
+        x->(Date(x.date) != Date(2021, 1, 28)),
+        df_radec
+    )
+
+    # read astrometric errors from Tholen et al. (2013)
+    tho13_errors = readdlm(joinpath(pkgdir(NEOs), "data", "tholenetal2013_opterror.dat"), ',')
+    # compute weights
+    w_α_tho13 = 1 ./ (tho13_errors[:,1].^2 .+ tho13_errors[:,3].^2 .+ tho13_errors[:,5].^2)
+    w_δ_tho13 = 1 ./ (tho13_errors[:,2].^2 .+ tho13_errors[:,4].^2 .+ tho13_errors[:,6].^2)
+    # Tholen et al. (2013) obs table
+    radec_tho13 = DataFrame(read_radec_mpc(joinpath(pkgdir(NEOs), "test", "data", "99942_Tholen_etal_2013.dat")))
+    # vector of RA values from Tholen et al. (2013) observations (used for filtering)
+    tho13_α = radec_tho13[!,:α]
+    # set weights in Tholen et al. (2013) astrometry corresponding to associated uncertainties
+    df_radec[in.(df_radec.α, Ref(tho13_α)),:w_α] = w_α_tho13
+    df_radec[in.(df_radec.α, Ref(tho13_α)),:w_δ] = w_δ_tho13
+
+    # Relaxation factor (account for correlations in optical astrometry data)
+    # for each observation batch, count the number of observations made in
+    # the same night by the same observatory
+    # Ref: Veres et al. (2017)
+    date_site_v = select(df_radec, :date => ByRow(Date), :observatory)
+    Nv = [count(x->x.date_Date==i.date_Date && x.observatory==i.observatory, eachrow(date_site_v)) for i in eachrow(date_site_v)]
+    relax_factor = map(x->x>4.0 ? x/4.0 : 1.0, Nv)
+    # inflate uncertainties (i.e., relax weights) by relaxation factor
+    df_radec[!, :w_α] .= (df_radec.w_α)./relax_factor
+    df_radec[!, :w_δ] .= (df_radec.w_δ)./relax_factor
+
+    # update optical residuals and weights
+    res_radec = vcat(df_radec.res_α, df_radec.res_δ)
+    w_radec = vcat(df_radec.w_α, df_radec.w_δ)
+
+    ### Perform orbital fit to optical and radar astrometry data
+
+    res = vcat(res_radec, res_del, res_dop)
+    w = vcat(w_radec, w_del, w_dop)
+
+    fit_OR8 = newtonls(res, w, zeros(get_numvars()), 10)
+    x_OR8 = sol_fwd(sol_fwd.t0)(fit_OR8.x)
+    σ_OR8 = sqrt.(diag(fit_OR8.Γ)).*scalings
+
+    nradec = length(res_radec)
+    res_ra = view(res_radec, 1:nradec÷2)
+    res_dec = view(res_radec, 1+nradec÷2:nradec)
+    w_ra = view(w_radec, 1:nradec÷2)
+    w_dec = view(w_radec, 1+nradec÷2:nradec)
+
+    ### Print results
+
+    print_header("Orbital fit (8-DOF) and post-fit statistics", 2)
+
+    # orbital fit
+    println("Success flag                                                      : ", fit_OR8.success, "\n")
+    println("Nominal solution             [au,au,au,au/d,au/d,au/d,au/d²,au/d²]: ", x_OR8, "\n")
+    println("1-sigma formal uncertainties [au,au,au,au/d,au/d,au/d,au/d²,au/d²]: ", σ_OR8, "\n")
+
+    # post-fit statistics
+    println("Normalized RMS (optical-only)               [adimensional] : ", nrms(res_radec(fit_OR8.x),w_radec))
+    println("Normalized RMS (radar-only)                 [adimensional] : ", nrms(vcat(res_del,res_dop)(fit_OR8.x),vcat(w_del,w_dop)))
+    println("Normalized RMS (combined optical and radar) [adimensional] : ", nrms(res(fit_OR8.x),w), "\n")
+    println("Mean weighted right-ascension residual      [arcseconds]   : ", mean(res_ra(fit_OR8.x), weights(w_ra)))
+    println("Mean weighted declination residual          [arcseconds]   : ", mean(res_dec(fit_OR8.x), weights(w_dec)))
+    println("Mean weighted time-delay residual           [micro-seconds]: ", mean(res_del(fit_OR8.x), weights(w_del)))
+    println("Mean weighted Doppler-shift residual        [Hz]           : ", mean(res_dop(fit_OR8.x), weights(w_dop)), "\n")
+    println("Chi-squared statistic (χ²):                 [adimensional] : ", chi2(res(fit_OR8.x),w))
+
+    return sol_bwd, sol_fwd, res_radec, res_del, res_dop, w_radec, w_del, w_dop
+end
+
+function main()
+
+    # Parse arguments from commandline
+    parsed_args = parse_commandline()
+
+    print_header("Asteroid Apophis")
+    println()
+    print_header("General parameters", 2)
+
+    # Number of threads
+    N_threads = Threads.nthreads()
+    println("• Number of threads: ", N_threads)
+
+    # Dynamical function
+    dynamics = RNp1BP_pN_A_J23E_J2S_ng_eph_threads!
+
+    println("• Dynamical function: ", dynamics)
+
+    # Maximum number of steps
+    maxsteps = parsed_args["maxsteps"]
+    println("• Maximum number of steps: ", maxsteps)
+
+    # Initial date
+    jd0_datetime = parsed_args["jd0"]
+
+    # Number of years in backward integration
+    nyears_bwd = parsed_args["nyears_bwd"]
+
+    # Number of years in forward integration
+    nyears_fwd = parsed_args["nyears_fwd"]
+
+    # Order of Taylor polynomials
+    order = parsed_args["order"]
+    println("• Order of Taylor polynomials: ", order)
+
+    # Order of jet transport perturbation
+    varorder = parsed_args["varorder"]
+    println("• Order of jet transport perturbation: ", varorder)
+
+    # Absolute tolerance
+    abstol = parsed_args["abstol"]
+    println("• Absolute tolerance: ", abstol)
+
+    # Whether to use @taylorize or not
+    parse_eqs = parsed_args["parse_eqs"]
+    println("• Use @taylorize: ", parse_eqs, "\n")
+
+    main(dynamics, maxsteps, jd0_datetime,  nyears_bwd, nyears_fwd, order, varorder, abstol, parse_eqs)
+end
+
+main()
+
+#=
+-0.18034827489412805
+0.9406910783153754
+0.3457360118643932
+-0.016265940057745887
+4.3915296805381036e-5
+-0.0003952032399008921
+-2.883842658925719e-14
+-1.6977850502837174e-11
+
+
+6.991681792970175e-9
+3.3210758500485412e-9
+8.763895947794195e-9
+5.485729074188412e-11
+9.846074910774499e-11
+1.3782767177665416e-10
+2.525644870489942e-16
+3.2193289354129716e-12
+
+Normalized RMS (optical-only)               [adimensional] : 0.4365429773707507
+Normalized RMS (radar-only)                 [adimensional] : 0.5421268387032326
+Normalized RMS (combined optical and radar) [adimensional] : 0.43685679642513925
+
+Mean weighted right-ascension residual      [arcseconds]   : -0.002787272519210798
+Mean weighted declination residual          [arcseconds]   : -0.003376099885054764
+Mean weighted time-delay residual           [micro-seconds]: -0.0007329351962194035
+Mean weighted Doppler-shift residual        [Hz]           : -0.03025601266756564
+
+Chi-squared statistic (χ²):                 [adimensional] : 3597.4067719864497
+
+=#